--- conflicted
+++ resolved
@@ -30,6 +30,7 @@
 import org.slf4j.Logger;
 import org.slf4j.LoggerFactory;
 
+import java.io.IOException;
 import java.util.ArrayList;
 import java.util.HashMap;
 import java.util.HashSet;
@@ -50,7 +51,6 @@
 import io.confluent.connect.hdfs.hive.HiveUtil;
 import io.confluent.connect.hdfs.partitioner.Partitioner;
 import io.confluent.connect.hdfs.storage.HdfsStorage;
-import io.confluent.connect.hdfs.storage.Storage;
 import io.confluent.connect.storage.common.StorageCommonConfig;
 import io.confluent.connect.storage.hive.HiveConfig;
 import io.confluent.connect.storage.partitioner.PartitionerConfig;
@@ -508,12 +508,7 @@
     }
   }
 
-<<<<<<< HEAD
   private void writeRecord(SinkRecord record) {
-    long expectedOffset = offset + recordCounter;
-=======
-  private void writeRecord(SinkRecord record) throws IOException {
->>>>>>> d897ff0c
     if (offset == -1) {
       offset = record.kafkaOffset();
     }
